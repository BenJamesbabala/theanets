--- conflicted
+++ resolved
@@ -32,38 +32,23 @@
 
 
 def batch_at(features, labels, seq_begins, seq_lengths):
-    max_seq_length = np.max(seq_lengths)
-    batch_size = len(seq_begins)
-    ftype, fshape = 'f', (max_seq_length, batch_size, features.shape[-1])
-    ltype, lshape = 'int32', (max_seq_length, batch_size)
-    mtype, mshape = 'f', (max_seq_length, batch_size)
-    feat = np.zeros(fshape, dtype=ftype)
-    labl = np.zeros(lshape, dtype=ltype)
-    mask = np.zeros(mshape, dtype=mtype)
+    length = seq_lengths.max()
+    feat = np.zeros((length, BATCH_SIZE, features.shape[-1]), 'f')
+    labl = np.zeros((length, BATCH_SIZE), 'int32')
+    mask = np.zeros((length, BATCH_SIZE), 'f')
     for b, (begin, length) in enumerate(zip(seq_begins, seq_lengths)):
         feat[:length, b] = features[begin:begin+length]
         labl[:length, b] = labels[begin:begin+length]
-        mask[:length, b] = np.ones(length)
+        mask[:length, b] = 1
     return [feat, labl, mask]
 
 # returns a callable that chooses sequences from netcdf data
-# the callable (sample) does random sequence shuffling without replacement
-# or can get deterministic ordered batches
-# circles back to choose from all the sequences once the unchosen set becomes zero size
-def batches(dataset, choose_random=True):
-    steps = dataset.dimensions['numTimesteps']
+def batches(dataset):
     seq_lengths = dataset.variables['seqLengths'].data
     seq_begins = np.concatenate(([0], np.cumsum(seq_lengths)[:-1]))
-    state = dict(unchosen=set(range(len(seq_lengths))))
     def sample():
-        unchosen = state['unchosen']
-        if len(unchosen) < BATCH_SIZE:
-            unchosen = set(range(len(seq_lengths)))
-        if choose_random:
-            chosen = np.random.choice(list(unchosen), BATCH_SIZE, replace=False)
-        else:
-            chosen = list(unchosen)[:BATCH_SIZE]
-        state['unchosen'] = unchosen - set(chosen)
+        chosen = np.random.choice(
+            list(range(len(seq_lengths))), BATCH_SIZE, replace=False)
         return batch_at(dataset.variables['inputs'].data,
                         dataset.variables['targetClasses'].data,
                         seq_begins[chosen],
@@ -77,17 +62,14 @@
 e = theanets.Experiment(
     theanets.recurrent.Classifier,
     layers=(39, layer(156), layer(300), layer(102), 51),
-<<<<<<< HEAD
-    recurrent_error_start=0,
-=======
+    weighted=True,
+)
+
+e.train(
+    batches(scipy.io.netcdf_file(TRAIN_NC)),
+    batches(scipy.io.netcdf_file(VALID_NC)),
+    input_noise=0.6,
+    train_batches=30,
+    valid_batches=3,
     batch_size=BATCH_SIZE,
-    input_noise=0.6,
-    max_gradient_norm=10,
-    weighted=True,
->>>>>>> b469085d
-)
-e.train(batches(scipy.io.netcdf_file(TRAIN_NC)),
-        batches(scipy.io.netcdf_file(VALID_NC)),
-        input_noise=0.6,
-        max_gradient_norm=10,
 )