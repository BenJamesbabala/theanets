--- conflicted
+++ resolved
@@ -29,14 +29,8 @@
 
 e = theanets.Experiment(
     theanets.recurrent.Regressor,
-<<<<<<< HEAD
     layers=(2, ('rnn', 10), 2))
-e.train(pair)
-=======
-    layers=(2, ('arrnn', 10), 2),
-    batch_size=BATCH_SIZE)
-e.train(sines)
->>>>>>> b469085d
+e.train(sines, batch_size=BATCH_SIZE)
 prd = e.network.predict(src)
 
 for i in range(3):
