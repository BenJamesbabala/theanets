# Copyright (c) 2012-2014 Leif Johnson <leif@leifjohnson.net>
#
# Permission is hereby granted, free of charge, to any person obtaining a copy
# of this software and associated documentation files (the "Software"), to deal
# in the Software without restriction, including without limitation the rights
# to use, copy, modify, merge, publish, distribute, sublicense, and/or sell
# copies of the Software, and to permit persons to whom the Software is
# furnished to do so, subject to the following conditions:
#
# The above copyright notice and this permission notice shall be included in all
# copies or substantial portions of the Software.
#
# THE SOFTWARE IS PROVIDED "AS IS", WITHOUT WARRANTY OF ANY KIND, EXPRESS OR
# IMPLIED, INCLUDING BUT NOT LIMITED TO THE WARRANTIES OF MERCHANTABILITY,
# FITNESS FOR A PARTICULAR PURPOSE AND NONINFRINGEMENT. IN NO EVENT SHALL THE
# AUTHORS OR COPYRIGHT HOLDERS BE LIABLE FOR ANY CLAIM, DAMAGES OR OTHER
# LIABILITY, WHETHER IN AN ACTION OF CONTRACT, TORT OR OTHERWISE, ARISING FROM,
# OUT OF OR IN CONNECTION WITH THE SOFTWARE OR THE USE OR OTHER DEALINGS IN THE
# SOFTWARE.

'''This module contains classes for different types of network layers.'''

import climate
import functools
import numpy as np
import sys
import theano
import theano.tensor as TT

from theano.sandbox.rng_mrg import MRG_RandomStreams as RandomStreams

logging = climate.get_logger(__name__)

FLOAT = theano.config.floatX


def create_matrix(nin, nout, name, sparsity=0, radius=0):
    '''Create a matrix of randomly-initialized weights.

    Parameters
    ----------
    nin : int
        Number of rows of the weight matrix -- equivalently, the number of
        "input" units that the weight matrix connects.
    nout : int
        Number of columns of the weight matrix -- equivalently, the number
        of "output" units that the weight matrix connects.
    name : str
        A string to use as the theano name for the created variable.
    sparsity : float in (0, 1), optional
        If given, ensure that the given fraction of the weight matrix is
        set to zero. Defaults to 0, meaning all weights are nonzero.
    radius : float, optional
        If given, rescale the initial weights to have this spectral radius.
        No scaling is performed by default.

    Returns
    -------
    matrix : theano shared array
        A shared array containing a matrix of theano values. These often
        represent the weights connecting each "input" unit to each "output" unit
        in a layer.
    '''
    arr = np.random.randn(nin, nout) / np.sqrt(nin + nout)
    if 0 < sparsity < 1:
        k = min(nin, nout)
        mask = np.random.binomial(n=1, p=1 - sparsity, size=(nin, nout)).astype(bool)
        mask[:k, :k] |= np.random.permutation(np.eye(k).astype(bool))
        arr *= mask
    if radius:
        # rescale weights to have the appropriate spectral radius.
        u, s, vT = np.linalg.svd(arr)
        arr = np.dot(np.dot(u, np.diag(radius * s / abs(s[0]))), vT)
    return theano.shared(arr.astype(FLOAT), name=name)


def create_vector(size, name):
    '''Create a vector of small values.

    Parameters
    ----------
    size : int
        Length of vecctor to create.
    name : str
        A string to use as the theano name for the created variables.

    Returns
    -------
    vector : theano shared array
        A shared array containing a vector of theano values. This often
        represents the bias for a layer of computation units.
    '''
    return theano.shared((1e-6 * np.random.randn(size)).astype(FLOAT), name=name)


def logsoftmax(x):
    '''Compute the log-softmax of the rows of a matrix.

    Parameters
    ----------
    x : theano variable
        A theano matrix. Each row represents one data point, and each column
        represents one of the possible classes for the data points.

    Returns
    -------
    y : theano variable
        A theano expression computing the log-softmax of each row of `x`.
    '''
<<<<<<< HEAD
    # TT.nnet.softmax doesn't work with the HF trainer.
    z = TT.exp(x - x.max(axis=-1, keepdims=True))
    return z / z.sum(axis=-1, keepdims=True)
=======
    z = TT.clip(TT.exp(x - x.max(axis=-1, keepdims=True)), 1e-7, 1e7)
    return TT.log(z) - TT.log(z.sum(axis=-1, keepdims=True))
>>>>>>> f6b83278


def create_activation(activation):

    '''Given an activation description, return a callable that implements it.

    Parameters
    ----------
    activation : string
        A string description of an activation function to use.

    Returns
    -------
    activation : callable(float) -> float
        A callable activation function.
    '''
    def compose(a, b):
        c = lambda z: b(a(z))
        c.__theanets_name__ = '%s(%s)' % (b.__theanets_name__, a.__theanets_name__)
        return c
    if '+' in activation:
        return functools.reduce(
            compose, (create_activation(a) for a in activation.split('+')))
    options = {
        'tanh': TT.tanh,
        'linear': lambda z: z,
        'logistic': TT.nnet.sigmoid,
        'sigmoid': TT.nnet.sigmoid,
        'softplus': TT.nnet.softplus,
        'softmax': TT.nnet.softmax,
        'logsoftmax': logsoftmax,

        # rectification
        'relu': lambda z: TT.maximum(0, z),
        'trel': lambda z: TT.maximum(0, TT.minimum(1, z)),
        'trec': lambda z: TT.maximum(1, z),
        'tlin': lambda z: z * (abs(z) > 1),

        # modifiers
        'rect:max': lambda z: TT.minimum(1, z),
        'rect:min': lambda z: TT.maximum(0, z),

        # normalization
        'norm:dc': lambda z: z - z.mean(axis=-1, keepdims=True),
        'norm:max': lambda z: z / TT.maximum(1e-7, abs(z).max(axis=-1, keepdims=True)),
        'norm:std': lambda z: z / TT.maximum(1e-7, TT.std(z, axis=-1, keepdims=True)),
        'norm:z': lambda z: (z - z.mean(axis=-1, keepdims=True)) / TT.maximum(1e-7, z.std(axis=-1, keepdims=True)),
        }
    for k, v in options.items():
        v.__theanets_name__ = k
    try:
        return options[activation.lower()]
    except KeyError:
        raise KeyError('unknown activation {}'.format(activation))


def add_noise(input, level, rng):
    '''Add noise to elements of the input variable as needed.

    Parameters
    ----------
    input : theano variable
        Input variable to add noise to.
    level : float
        Standard deviation of gaussian noise to add to the input. If this is
        0, then no gaussian noise is added to the input.

    Returns
    -------
    output : theano variable
        The input variable, plus additional noise as specified.
    '''
    if level == 0:
        return input
    return input + rng.normal(size=input.shape, std=level, dtype=FLOAT)


def add_dropout(input, probability, rng):
    '''Add dropouts to elements of the input variable as needed.

    Parameters
    ----------
    input : theano variable
        Input variable to add dropouts to.
    probability : float, in [0, 1]
        Probability of dropout for each element of the input. If this is 0,
        then no elements of the input are set randomly to 0.

    Returns
    -------
    output : theano variable
        The input variable, plus additional dropouts as specified.
    '''
    if probability == 0:
        return input
    return input * rng.binomial(size=input.shape, n=1, p=1-probability, dtype=FLOAT)


def build(layer, *args, **kwargs):
    '''Construct a layer by name.

    Parameters
    ----------
    layer : str
        The name of the type of layer to build.
    args : tuple
        Positional arguments to pass to the layer constructor.
    kwargs : dict
        Named arguments to pass to the layer constructor.

    Returns
    -------
    layer : :class:`Layer`
        A neural network layer instance.
    '''
    return Layer.build(layer, *args, **kwargs)


class Registrar(type):
    '''A metaclass that builds a registry of its subclasses.'''

    def __init__(cls, name, bases, dct):
        if not hasattr(cls, '_registry'):
            cls._registry = {}
        else:
            cls._registry[name.lower()] = cls
        super(Registrar, cls).__init__(name, bases, dct)

    def build(cls, key, *args, **kwargs):
        return cls._registry[key.lower()](*args, **kwargs)

Base = Registrar(str('Base'), (), {})


class Layer(Base):
    '''Layers in network graphs derive from this base class.

    In ``theanets``, a layer refers to a set of weights and biases, plus the
    "output" units that produce some sort of signal for further layers to
    consume. The first layer in a network, the input layer, is a special case
    with linear activation and no weights or bias.

    Parameters
    ----------
    nin : int or tuple of int
        Size of input vector(s) to this layer.
    nout : int
        Size of output vector produced by this layer.
    name : str, optional
        The name of this layer. If not given, layers will be numbered
        sequentially based on the order in which they are created.
    rng : random number generator, optional
        A theano random number generator to use for creating noise and dropout
        values. If not provided, a new generator will be produced for this
        layer.
    noise : positive float, optional
        Add isotropic gaussian noise with the given standard deviation to the
        output of this layer. Defaults to 0, which does not add any noise to the
        output.
    dropout : float in (0, 1), optional
        Set the given fraction of outputs in this layer randomly to zero.
        Defaults to 0, which does not drop out any units.
    activation : str, optional
        The name of an activation function to use for units in this layer. See
        :func:`build_activation`.
    sparsity : float in (0, 1), optional
        If given, create sparse connections in the layer's weight matrix, such
        that this fraction of the weights is set to zero. By default, this
        parameter is 0, meaning all weights are nonzero.

    Attributes
    ----------
    kwargs : dict
        Keyword arguments that were used when constructing this layer.
    activate : callable
        The activation function to use on this layer's output units.
    weights : list of theano shared variables
        A list of weight matrix(ces) for this layer.
    biases : list of theano shared variables
        A list of bias vector(s) for this layer.
    '''

    count = 0

    def __init__(self, **kwargs):
        Layer.count += 1
        self.kwargs = kwargs
        self.name = kwargs.get('name', 'layer{}'.format(Layer.count))
        self.nin = kwargs['nin']
        self.nout = kwargs['nout']
        self.activate = create_activation(kwargs.get('activation', 'logistic'))
        self.weights = []
        self.biases = []
        super(Layer, self).__init__()

    def output(self, *inputs):
        '''Create theano variables representing the output of this layer.

        Parameters
        ----------
        inputs : theano variables
            Symbolic inputs to this layer. Usually layers have only one input,
            but layers in general are allowed to have many inputs.

        Returns
        -------
        outputs : theano variable
            Theano expression giving the output of this layer.
        updates : sequence of update tuples
            Updates that should be performed by a theano function that computes
            something using this layer.
        '''
        rng = self.kwargs.get('rng') or RandomStreams()
        noise = self.kwargs.get('noise', 0)
        dropout = self.kwargs.get('dropout', 0)
        clean, updates = self.transform(*inputs)
        noisy = add_noise(self.activate(clean), noise, rng)
        return add_dropout(noisy, dropout, rng), updates

    def transform(self, *inputs):
        '''Transform the inputs for this layer into outputs for the layer.

        Parameters
        ----------
        inputs : theano variables
            The inputs to this layer. There must be exactly one input.

        Returns
        -------
        outputs : theano variable
            Theano variable representing the output from this layer's transform.
        updates : sequence of update tuples
            A sequence of updates to apply inside a theano function.
        '''
        return inputs[0], ()

    def reset(self):
        '''Reset the state of this layer to a new initial condition.

        Returns
        -------
        count : int
            A count of the number of parameters in this layer.
        '''
        return 0

    def get_params(self, exclude_bias=False):
        '''Get a list of parameters in this layer that can be optimized.

        Parameters
        ----------
        exclude_bias : bool, optional
            If True, then do not include bias parameters in this list. Defaults
            to False, which includes both weights and bias parameters.

        Returns
        -------
        params : list of theano shared variables
            A list of the parameters in this layer that can be optimized.
        '''
        return self.weights if exclude_bias else self.weights + self.biases

    def get_values(self):
        '''Get the values of the parameters in this layer.

        Returns
        -------
        values : list of ndarray
            A list of numpy arrays, one for each parameter in the layer.
        '''
        return [p.get_value() for p in self.get_params()]

    def set_values(self, values):
        '''Set the parameters in this layer to a set of values.

        Parameters
        ----------
        values : list of ndarray
            A list of numpy arrays to set each parameter to. This must contain
            the same number of elements as the layer has parameters to set.
        '''
        for v, p in zip(values, self.get_params()):
            p.set_value(v)

    def _fmt(self, string):
        '''Helper method to format our name into a string.'''
        if '{' not in string:
            string = '{}_' + string
        return string.format(self.name)

    def _new_weights(self, nin=None, nout=None, name='weights'):
        '''Helper method to create a new weight matrix.

        Parameters
        ----------
        nin : int, optional
            Size of "input" for this weight matrix. Defaults to self.nin.
        nout : int, optional
            Size of "output" for this weight matrix. Defaults to self.nout.
        name : str, optional
            Name of theano shared variable. Defaults to self.name + "_weights".

        Returns
        -------
        matrix : theano shared variable
            A shared variable containing a newly initialized weight matrix.
        '''
        return create_matrix(
            nin or self.nin,
            nout or self.nout,
            name=self._fmt(name),
            sparsity=self.kwargs.get('sparsity', 0))

    def _new_bias(self, name='bias'):
        '''Helper method to create a new bias vector.

        Parameters
        ----------
        name : str, optional
            Name of theano shared variable. Defaults to self.name + "_bias".

        Returns
        -------
        vector : theano shared variable
            A shared variable containing a newly initialized bias vector.
        '''
        return create_vector(self.nout, self._fmt(name))


class Input(Layer):
    '''The input of a network is a special type of layer with no parameters.

    Input layers essentially add only noise to the input data (if desired), but
    otherwise reproduce their inputs exactly.
    '''

    def __init__(self, size, **kwargs):
        kwargs['nin'] = 0
        kwargs['nout'] = size
        kwargs['activation'] = 'linear'
        super(Input, self).__init__(**kwargs)


class Feedforward(Layer):
    '''A feedforward neural network layer performs a transform of its input.

    More precisely, feedforward layers as implemented here perform a weighted
    (affine) transformation of their input, followed by a potentially nonlinear
    "activation" function performed on the transformed input. Feedforward layers
    are the fundamental building block on which most neural network models are
    built.
    '''

    def transform(self, *inputs):
        '''Transform the inputs for this layer into outputs for the layer.

        Parameters
        ----------
        inputs : theano variables
            The inputs to this layer. There must be exactly one input.

        Returns
        -------
        outputs : theano variable
            Theano variable representing the output from this layer.
        updates : theano variables
            A sequence of updates to apply inside a theano function.
        '''
        assert len(inputs) == len(self.weights)
        return sum(TT.dot(i, w) for i, w in zip(inputs, self.weights)) + self.biases[0], ()

    def reset(self):
        '''Reset the state of this layer to a new initial condition.

        Returns
        -------
        count : int
            A count of the number of parameters in this layer.
        '''
        logging.info('initializing %s: %s x %s', self.name, self.nin, self.nout)
        nins = self.nin
        if isinstance(nins, int):
            nins = (nins, )
        self.weights = [self._new_weights(nin=n, name='weights_{}'.format(n)) for n in nins]
        self.biases = [self._new_bias()]
        return self.nout * (sum(nins) + 1)


class Tied(Feedforward):
    '''A tied-weights feedforward layer shadows weights from another layer.

    Tied weights are typically featured in some types of autoencoder models
    (e.g., PCA). A layer with tied weights requires a "partner" layer -- the
    tied layer borrows the weights from its partner and uses the transpose of
    them to perform its feedforward mapping. Thus, tied layers do not have their
    own weights. On the other hand, tied layers do have their own bias values,
    but these can be fixed to zero during learning to simulate networks with no
    bias (e.g., PCA on mean-centered data).

    Attributes
    ----------
    partner : :class:`Layer`
        The "partner" layer to which this layer is tied.
    '''

    def __init__(self, partner, **kwargs):
        self.partner = partner
        kwargs['nin'] = partner.nout
        kwargs['nout'] = partner.nin
        super(Tied, self).__init__(**kwargs)

    def transform(self, *inputs):
        '''Transform the inputs for this layer into outputs for the layer.

        Parameters
        ----------
        inputs : theano variables
            The inputs to this layer. There must be exactly one input.

        Returns
        -------
        outputs : theano variable
            Theano variable representing the output from this layer.
        updates : theano variables
            A sequence of updates to apply inside a theano function.
        '''
        assert len(inputs) == 1
        return TT.dot(inputs[0], self.partner.weights[0].T) + self.biases[0], ()

    def reset(self):
        '''Reset the state of this layer to a new initial condition.

        Returns
        -------
        count : int
            A count of the number of parameters in this layer.
        '''
        logging.info('tied weights from %s: %s x %s', self.partner.name, self.nin, self.nout)
        self.biases = [self._new_bias()]
        return self.nout


class Classifier(Feedforward):
    '''A classifier layer performs a softmax over a linear input transform.

    Classifier layers are typically the "output" layer of a classifier network.
    '''

    def __init__(self, **kwargs):
        kwargs['activation'] = 'softmax'
        super(Classifier, self).__init__(**kwargs)


class RNN(Layer):
    '''A recurrent network layer incorporates some dependency on past values.

    In many respects, a recurrent network layer is much like a basic feedforward
    layer: both layers take an input signal, apply some transformation to it,
    and produce an output signal. Recurrent layers, however, additionally
    preserve the previous state(s) of the layer's output and incorporate them
    into the transformation of the current input.

    There are many different styles of recurrent network layers, but the one
    implemented here is known as an Elman layer or an SRN (Simple Recurrent
    Network) -- the output from the layer at the previous time step is
    incorporated into the input of the layer at the current time step.

    Parameters
    ----------
    radius : float, optional
        If given, rescale the initial weights for the recurrent units to have
        this spectral radius. No scaling is performed by default.

    direction : {None, 'back', 'backwards'}, optional
        If given, this string indicates whether the recurrency for this layer
        should run "backwards", with future states influencing the current
        state. The default is None, which runs the recurrency forwards in time
        so that past states influence the current state of the layer.
    '''

    def __init__(self, batch_size=64, **kwargs):
        super(RNN, self).__init__(**kwargs)

        zeros = np.zeros((batch_size, self.nout), FLOAT)
        self.zeros = lambda s='h': theano.shared(zeros, name=self._fmt('{}0'.format(s)))

    def reset(self):
        '''Reset the state of this layer to a new initial condition.

        Returns
        -------
        count : int
            The number of learnable parameters in this layer.
        '''
        logging.info('initializing %s: %s x %s', self.name, self.nin, self.nout)
        self.weights = [self._new_weights(name='xh'),
                        self._new_weights(nin=self.nout, name='hh')]
        self.biases = [self._new_bias()]
        return self.nout * (1 + self.nin + self.nout)

    def transform(self, *inputs):
        '''Transform the inputs for this layer into outputs for the layer.

        Parameters
        ----------
        inputs : theano variables
            The inputs to this layer. There must be exactly one input.

        Returns
        -------
        outputs : theano variable
            Theano variable representing the output from the layer.
        updates : theano variables
            A sequence of updates to apply inside a theano function.
        '''
        assert len(inputs) == 1
        def fn(x_t, h_tm1, W_xh, W_hh, b_h):
            return self.activate(TT.dot(x_t, W_xh) + TT.dot(h_tm1, W_hh) + b_h)
        return self._scan(self._fmt('rnn'), fn, inputs)

    def _new_weights(self, nin=None, nout=None, name='weights'):
        '''Helper method to create a new weight matrix.

        Parameters
        ----------
        nin : int, optional
            Size of "input" for this weight matrix. Defaults to self.nin.
        nout : int, optional
            Size of "output" for this weight matrix. Defaults to self.nout.
        name : str, optional
            Name of theano shared variable. Defaults to self.name + "_weights".

        Returns
        -------
        matrix : theano shared variable
            A shared variable containing a newly initialized weight matrix.
        '''
        nin = nin or self.nin
        nout = nout or self.nout
        return create_matrix(
            nin,
            nout,
            name=self._fmt(name),
            radius=self.kwargs.get('radius', 1.1) if nin == nout else 0,
            sparsity=self.kwargs.get('sparsity', 0))

    def _scan(self, name, fn, inputs):
        '''Helper method for defining a basic loop in theano.

        Parameters
        ----------
        name : str
            Name of the scan variable to create.
        fn : callable
            The callable to apply in the loop.
        inputs : theano variables
            Inputs to the scan operation.

        Returns
        -------
        outputs : theano variables
            Theano variables representing the outputs from the scan.
        updates : list of theano variables
            A sequence of updates to apply inside a theano function.
        '''
        return theano.scan(
            name=name,
            fn=fn,
            sequences=inputs,
            non_sequences=self.weights + self.biases,
            outputs_info=[self.zeros()],
            go_backwards=self.kwargs.get('direction', '').lower().startswith('back'),
        )


class RRNN(RNN):
    '''A rate-RNN defines per-hidden-unit accumulation rates.

    In a normal RNN, a hidden unit is updated completely at each time step,
    :math:`h_t = f(x_t, h_{t-1})`. With an explicit update rate, the state of a
    hidden unit is computed as a mixture of the new and old values, `h_t =
    \alpha_t h_{t-1} + (1 - \alpha_t) f(x_t, h_{t-1})`.

    In this model, the rates are computed at each time step as a logistic
    sigmoid applied to an affine transform of the input: :math:`\alpha_t =
    \sigma(x_t W_{xr} + b_r)`.
    '''

    def reset(self):
        '''Reset the state of this layer to a new initial condition.

        Returns
        -------
        count : int
            The number of learnable parameters in this layer.
        '''
        logging.info('initializing %s: %s x %s', self.name, self.nin, self.nout)
        self.weights = [self._new_weights(name='xh'),
                        self._new_weights(name='xr'),
                        self._new_weights(nin=self.nout, name='hh')]
        self.biases = [self._new_bias(), self._new_bias('rate')]
        return self.nout * (2 + 2 * self.nin + self.nout)

    def transform(self, *inputs):
        '''Transform the inputs for this layer into outputs for the layer.

        Parameters
        ----------
        inputs : theano variables
            The inputs to this layer. There must be exactly one input.

        Returns
        -------
        outputs : theano variable
            Theano variable representing the output from the layer.
        updates : theano variables
            A sequence of updates to apply inside a theano function.
        '''
        assert len(inputs) == 1
        def fn(x_t, h_tm1, W_xh, W_xr, W_hh, b_h, b_r):
            h_t = self.activate(TT.dot(x_t, W_xh) + TT.dot(h_tm1, W_hh) + b_h)
            alpha = TT.nnet.sigmoid(TT.dot(x_t, W_xr) + b_r)
            return alpha * h_tm1 + (1 - alpha) * h_t
        return self._scan(self._fmt('rrnn'), fn, inputs)


class MRNN(RNN):
    '''Define a recurrent network layer using multiplicative dynamics.

    The formulation of MRNN implemented here uses a factored dynamics matrix as
    described in Sutskever, Martens & Hinton, ICML 2011, "Generating text with
    recurrent neural networks." This paper is available online at
    http://www.icml-2011.org/papers/524_icmlpaper.pdf.
    '''

    def __init__(self, factors=None, **kwargs):
        self.factors = factors or int(np.ceil(np.sqrt(kwargs['nout'])))
        super(MRNN, self).__init__(**kwargs)

    def reset(self):
        '''Reset the weights and biases for this layer to random values.

        Returns
        -------
        count : int
            The number of learnable parameters in this layer.
        '''
        logging.info('initializing %s: %s x %s', self.name, self.nin, self.nout)
        self.weights = [
            self._new_weights(self.nin, self.nout, 'xh'),
            self._new_weights(self.nin, self.factors, 'xf'),
            self._new_weights(self.nout, self.factors, 'hf'),
            self._new_weights(self.factors, self.nout, 'fh'),
        ]
        self.biases = [self._new_bias()]
        return self.nout * (1 + self.nin) + self.factors * (2 * self.nout + self.nin)

    def transform(self, *inputs):
        '''Transform the inputs for this layer into outputs for the layer.

        Parameters
        ----------
        inputs : theano variables
            The inputs to this layer. There must be exactly one input.

        Returns
        -------
        outputs : theano variable
            Theano variable representing the output from the layer.
        updates : theano variables
            A sequence of updates to apply inside a theano function.
        '''
        assert len(inputs) == 1
        def fn(x_t, h_tm1, W_xh, W_xf, W_hf, W_fh, b_h):
            f_t = TT.dot(TT.dot(h_tm1, W_hf) * TT.dot(x_t, W_xf), W_fh)
            return self.activate(TT.dot(x_t, W_xh) + b_h + f_t)
        return self._scan(self._fmt('mrnn'), fn, inputs)



class LSTM(RNN):
    '''Long Short-Term Memory layer.

    The implementation details for this layer follow the specification given by
    A. Graves, "Generating Sequences with Recurrent Neural Networks,"
    http://arxiv.org/pdf/1308.0850v5.pdf (page 5).
    '''

    def reset(self):
        '''Reset the weights and biases for this layer to random values.

        Returns
        -------
        count : int
            The number of learnable parameters in this layer.
        '''
        logging.info('initializing %s: %s x %s', self.name, self.nin, self.nout)
        self.weights = [
            # these three weight matrices are always diagonal.
            self._new_bias(name='ci'),
            self._new_bias(name='cf'),
            self._new_bias(name='co'),

            self._new_weights(name='xi'),
            self._new_weights(name='xf'),
            self._new_weights(name='xc'),
            self._new_weights(name='xo'),

            self._new_weights(nin=self.nout, name='hi'),
            self._new_weights(nin=self.nout, name='hf'),
            self._new_weights(nin=self.nout, name='hc'),
            self._new_weights(nin=self.nout, name='ho'),
        ]
        self.biases = [
            self._new_bias(name='bi'),
            self._new_bias(name='bf'),
            self._new_bias(name='bc'),
            self._new_bias(name='bo'),
        ]
        return self.nout * (7 + 4 * self.nout + 4 * self.nin)

    def transform(self, *inputs):
        '''Transform the inputs for this layer into outputs for the layer.

        Parameters
        ----------
        inputs : theano variables
            The inputs to this layer. There must be exactly one input.

        Returns
        -------
        outputs : theano variable
            Theano variable representing the output from the layer.
        updates : theano variables
            A sequence of updates to apply inside a theano function.
        '''
        assert len(inputs) == 1
        def fn(x_t, h_tm1, c_tm1,
               W_ci, W_cf, W_co,
               W_xi, W_xf, W_xc, W_xo,
               W_hi, W_hf, W_hc, W_ho,
               b_i, b_f, b_c, b_o):
            i_t = TT.nnet.sigmoid(TT.dot(x_t, W_xi) + TT.dot(h_tm1, W_hi) + c_tm1 * W_ci + b_i)
            f_t = TT.nnet.sigmoid(TT.dot(x_t, W_xf) + TT.dot(h_tm1, W_hf) + c_tm1 * W_cf + b_f)
            c_t = f_t * c_tm1 + i_t * TT.tanh(TT.dot(x_t, W_xc) + TT.dot(h_tm1, W_hc) + b_c)
            o_t = TT.nnet.sigmoid(TT.dot(x_t, W_xo) + TT.dot(h_tm1, W_ho) + c_t * W_co + b_o)
            h_t = o_t * TT.tanh(c_t)
            return h_t, c_t
        outputs, updates = theano.scan(
            name=self._fmt('lstm'),
            fn=fn,
            sequences=inputs,
            non_sequences=self.weights + self.biases,
            outputs_info=[self.zeros('h'), self.zeros('c')])
        return outputs[0], updates<|MERGE_RESOLUTION|>--- conflicted
+++ resolved
@@ -107,14 +107,8 @@
     y : theano variable
         A theano expression computing the log-softmax of each row of `x`.
     '''
-<<<<<<< HEAD
-    # TT.nnet.softmax doesn't work with the HF trainer.
-    z = TT.exp(x - x.max(axis=-1, keepdims=True))
-    return z / z.sum(axis=-1, keepdims=True)
-=======
     z = TT.clip(TT.exp(x - x.max(axis=-1, keepdims=True)), 1e-7, 1e7)
     return TT.log(z) - TT.log(z.sum(axis=-1, keepdims=True))
->>>>>>> f6b83278
 
 
 def create_activation(activation):
