--- conflicted
+++ resolved
@@ -78,20 +78,9 @@
             return [self.x, self.weights]
         return [self.x]
 
-<<<<<<< HEAD
-
-class Autoencoder(Network, feedforward.Autoencoder):
-    '''An autoencoder network attempts to reproduce its input.
-    '''
-
     def error(self, output):
         err = output - self.targets
-        if self.is_weighted:
-=======
-    def error(self, output):
-        err = self.output - self.targets
-        if self.weighted:
->>>>>>> e4d3d053
+        if self.weighted:
             return (self.weights * err * err).sum() / self.weights.sum()
         return (err * err).mean()
 
