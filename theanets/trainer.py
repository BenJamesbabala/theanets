--- conflicted
+++ resolved
@@ -86,13 +86,7 @@
 
 
 class Trainer(object):
-<<<<<<< HEAD
     '''All trainers derive from this base class.'''
-=======
-    '''This is a base class for all trainers.
-
-    '''
->>>>>>> bf1fe6d8
 
     def __init__(self, network, **kwargs):
         super(Trainer, self).__init__()
